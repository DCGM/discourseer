from typing import List, Dict
import logging

import numpy as np
import matplotlib.pyplot as plt
from matplotlib.collections import PatchCollection
from matplotlib.patches import Rectangle

from discourseer.inter_rater_reliability import IRRResult, IRRResults, IRRVariants

logger = logging.getLogger()

def make_error_boxes(ax, xdata, ydata, xerror, yerror, without_model_results, majority_agreements, x_ticks: List[str]):
    # Loop over data points; create box from errors at each point
    errorboxes = [Rectangle((x - xe[0], y - ye[0]), xe.sum(), ye.sum())
                  for x, y, xe, ye in zip(xdata, ydata, xerror.T, yerror.T)]

    # Create patch collection with specified colour/alpha
    ax.add_collection(PatchCollection(errorboxes, facecolor='gray', alpha=0.5, edgecolor='none'))

    ax.errorbar(xdata, ydata + yerror[1], xerr=xerror, fmt='none', label='best case', ecolor='g')
    ax.errorbar(xdata, ydata - yerror[0], xerr=xerror, fmt='none', label='worst case', ecolor='r')
    ax.errorbar(xdata, without_model_results, xerr=xerror, fmt='none', label='without model', ecolor='darkorange')
    ax.errorbar(xdata, ydata, xerr=xerror, fmt='none', label='with model', ecolor='k')
    ax.errorbar(xdata, majority_agreements, xerr=xerror, fmt='none', label='majority agreement', ecolor='b')

    max_y = max(ydata + yerror[1])
    min_y = min(ydata - yerror[0])
    ax.set_ylim(min_y * 1.2 if min_y <= 0 else 0, max_y * 1.2)

    ax.set_ylabel('Inter-rater reliability')
    ax.set_title('Inter-rater reliability for different questions.')

    ax.legend(bbox_to_anchor=(1.2, 1.0))
    ax.set_xticks(xdata)
    ax.set_xticklabels(x_ticks)
    plt.xticks(rotation=45, ha='right')
    plt.tight_layout()


def irr_variants_to_data(irr_results: Dict[str, IRRVariants]):
    n = len(irr_results)
    x = np.arange(0, n, 1)
    xerr = np.ones((2, n)) * 0.45

    y = np.zeros(n)
    yerr = np.zeros((2, n))
    without_model_results = np.zeros(n)
    labels = []

    for i, (question, irr_variants) in enumerate(irr_results.items()):
        y[i] = irr_variants.with_model
        yerr[0, i] = irr_variants.with_model - irr_variants.worst_case
        yerr[1, i] = irr_variants.best_case - irr_variants.with_model
        without_model_results[i] = irr_variants.without_model
        labels.append(question)

    return x, y, xerr, yerr, without_model_results, labels


<<<<<<< HEAD
def visualize_results(results: IRRResults, location: str = None, metric: str = 'gwet_ac1'):
    if results.is_empty():
        logger.info('No results to visualize, see \{output_folder\}/irr_results.json.')
        return
=======
def visualize_results(results: IRRResults, location: str = None, metric: str = 'krippendorff_alpha'):
>>>>>>> 7ee56b1e
    results = results.to_dict_of_results()
    majority_agreements = [k.majority_agreement for k in results.values()]
    results = {k: getattr(v, metric) for k, v in results.items()}  # visualize only given metric

    x, y, xerr, yerr, without_model_results, labels = irr_variants_to_data(results)

    fig, ax = plt.subplots(1)
    make_error_boxes(ax, x, y, xerr, yerr, without_model_results, majority_agreements, labels)
    ax.set_title(f'Inter-rater reliability {metric} for different questions.')

    if location:
        plt.savefig(location)
    else:
        plt.show()


def test_dummy():
    x, y, xerr, yerr, without_model_error, labels = prepare_dummy_data()
    majority_agreements = [0.5, 0.6, 0.7, 0.8, 0.9]
    fig, ax = plt.subplots(1)
    make_error_boxes(ax, x, y, xerr, yerr, without_model_error, majority_agreements, labels)
    plt.show()


def prepare_dummy_data():
    """Show what shapes are expected for the data."""
    # Number of data points
    n = 5

    # Dummy data
    np.random.seed(19680801)
    x = np.arange(0, n, 1)
    y = np.array([3.1, 4.3, 2.2, 5.2, 1.1])

    xerr = np.ones((2, n)) * 0.45
    yerr = np.array([[0.3, 0.1, 0.4, 0.2, 0.5],
                     [0.1, 0.4, 0.5, 0.2, 0.3]]) * 2

    without_model_error = np.array([0.1, 0.2, 0.3, 0.5, 0.5])
    labels = ['A', 'B', 'C', 'D', 'E']

    return x, y, xerr, yerr, without_model_error, labels


if __name__ == '__main__':
    test_dummy()<|MERGE_RESOLUTION|>--- conflicted
+++ resolved
@@ -57,15 +57,10 @@
 
     return x, y, xerr, yerr, without_model_results, labels
 
-
-<<<<<<< HEAD
-def visualize_results(results: IRRResults, location: str = None, metric: str = 'gwet_ac1'):
+def visualize_results(results: IRRResults, location: str = None, metric: str = 'krippendorff_alpha'):
     if results.is_empty():
         logger.info('No results to visualize, see \{output_folder\}/irr_results.json.')
         return
-=======
-def visualize_results(results: IRRResults, location: str = None, metric: str = 'krippendorff_alpha'):
->>>>>>> 7ee56b1e
     results = results.to_dict_of_results()
     majority_agreements = [k.majority_agreement for k in results.values()]
     results = {k: getattr(v, metric) for k, v in results.items()}  # visualize only given metric
