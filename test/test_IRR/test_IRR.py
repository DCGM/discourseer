import os
import unittest
import sys

from discourseer.inter_rater_reliability import IRR
from discourseer.rater import Rater
from run_discourseer import Discourseer


class TestIRRWithoutModel(unittest.TestCase):
    dir = os.path.join(os.path.dirname(__file__), 'IRR_texts')
    codebook = Discourseer.load_codebook('', os.path.join(os.path.dirname(__file__),
                                                        'codebook.json'))

    def test_irr_equal(self):
        rater_1 = Rater.from_csv(os.path.join(self.dir, 'texts-vlach-ratings-1ofN', 'rater_1.csv'),
                                 codebook=self.codebook)
        rater_2 = Rater.from_csv(os.path.join(self.dir, 'texts-vlach-ratings-1ofN', 'rater_1.csv'),
                                 codebook=self.codebook)

        func_name = sys._getframe().f_code.co_name
        output_dir = os.path.join(self.dir, f'{func_name}_output')    
        irr_results = IRR([rater_1, rater_2], out_dir=output_dir)()

        self.assertEqual(irr_results.irr_result.fleiss_kappa.without_model, 1.0)
        self.assertEqual(irr_results.irr_result.fleiss_kappa.with_model, None)
        self.assertEqual(irr_results.irr_result.krippendorff_alpha.without_model, 1.0)
        self.assertEqual(irr_results.irr_result.krippendorff_alpha.with_model, None)
        self.assertEqual(irr_results.irr_result.gwet_ac1.without_model, 1.0)
        self.assertEqual(irr_results.irr_result.gwet_ac1.with_model, None)

    def test_irr_diff(self):
        rater_1 = Rater.from_csv(os.path.join(self.dir, 'texts-vlach-ratings-1ofN', 'rater_1.csv'), self.codebook)
        rater_2 = Rater.from_csv(os.path.join(self.dir, 'texts-vlach-ratings-1ofN', 'rater_2.csv'), self.codebook)

        func_name = sys._getframe().f_code.co_name
        output_dir = os.path.join(self.dir, f'{func_name}_output')
        irr_results = IRR([rater_1, rater_2], out_dir=output_dir)()

        self.assertAlmostEqual(irr_results.irr_result.fleiss_kappa.without_model, 0.42812, 1)
        self.assertEqual(irr_results.irr_result.fleiss_kappa.with_model, None)
        self.assertAlmostEqual(irr_results.irr_result.krippendorff_alpha.without_model, 0.52344, 1)
        self.assertEqual(irr_results.irr_result.krippendorff_alpha.with_model, None)
        self.assertAlmostEqual(irr_results.irr_result.gwet_ac1.without_model, 0.7007, 1)
        self.assertEqual(irr_results.irr_result.gwet_ac1.with_model, None)

    def test_irr_ignore_nan(self):
        rater_1 = Rater.from_csv(os.path.join(self.dir, 'texts-vlach-ratings-1ofN', 'rater_1.csv'), self.codebook)
        rater_4 = Rater.from_csv(os.path.join(self.dir, 'texts-vlach-ratings-1ofN', 'rater_4.csv'), self.codebook)

        func_name = sys._getframe().f_code.co_name
        output_dir = os.path.join(self.dir, f'{func_name}_output')
        irr_results = IRR([rater_1, rater_4], out_dir=output_dir)()

        self.assertAlmostEqual(irr_results.irr_result.fleiss_kappa.without_model, 0.72182, 1)
        self.assertEqual(irr_results.irr_result.fleiss_kappa.with_model, None)
        self.assertAlmostEqual(irr_results.irr_result.krippendorff_alpha.without_model, 0.76818, 1)
        self.assertEqual(irr_results.irr_result.krippendorff_alpha.with_model, None)
        self.assertAlmostEqual(irr_results.irr_result.gwet_ac1.without_model, 0.78492, 1)
        self.assertEqual(irr_results.irr_result.gwet_ac1.with_model, None)

    def test_irr_for_options(self):
        rater_1 = Rater.from_csv(os.path.join(self.dir, 'texts-vlach-ratings-1ofN', 'rater_1.csv'), self.codebook)
        rater_2 = Rater.from_csv(os.path.join(self.dir, 'texts-vlach-ratings-1ofN', 'rater_2.csv'), self.codebook)
<<<<<<< HEAD

        func_name = sys._getframe().f_code.co_name
        output_dir = os.path.join(self.dir, f'{func_name}_output')
        irr_calculator = IRR([rater_1, rater_2], out_dir=output_dir,
                             calculate_irr_for_options=True)
=======
        irr_calculator = IRR([rater_1, rater_2], out_dir='test/test_output_IRR') #, calculate_irr_for_options=True)
        irr_results = irr_calculator()
>>>>>>> 81fc6f80

        option_results = irr_results.questions['place'].options

        place_options = {}
        place_options['czech-republic'] = option_results['czech-republic'].krippendorff_alpha.without_model
        place_options['russia'] = option_results['russia'].krippendorff_alpha.without_model
        place_options['ukraine'] = option_results['ukraine'].krippendorff_alpha.without_model
        place_options['other'] = option_results['other'].krippendorff_alpha.without_model
        place_options['unknown'] = option_results['unknown'].krippendorff_alpha.without_model
        place_options['slovakia'] = option_results['slovakia'].krippendorff_alpha.without_model
        place_options['poland'] = option_results['poland'].krippendorff_alpha.without_model
        place_options['germany'] = option_results['germany'].krippendorff_alpha.without_model

        self.assertAlmostEqual(place_options['czech-republic'], 0.444, 2)
        self.assertAlmostEqual(place_options['russia'], -0.25, 2)
        self.assertAlmostEqual(place_options['ukraine'], 0.0, 2)
        self.assertAlmostEqual(place_options['other'], 1.0, 2)
        self.assertAlmostEqual(place_options['unknown'], 1.0, 2)
        self.assertAlmostEqual(place_options['slovakia'], 1.0, 2)
        self.assertAlmostEqual(place_options['poland'], 1.0, 2)
        self.assertAlmostEqual(place_options['germany'], 1.0, 2)

class TestMajAgreement(unittest.TestCase):
    dir = os.path.join(os.path.dirname(__file__), 'maj_agreement')
    codebook = Discourseer.load_codebook('', os.path.join(os.path.dirname(__file__),
                                                        'codebook.json'))

    def test_equal(self):
        rater_1 = Rater.from_csv(os.path.join(self.dir, 'rater_1.csv'), self.codebook)
        rater_2 = Rater.from_csv(os.path.join(self.dir, 'rater_1.csv'), self.codebook)
        model_rater = Rater.from_csv(os.path.join(self.dir, 'model_rater_equal.csv'), self.codebook)

        func_name = sys._getframe().f_code.co_name
        output_dir = os.path.join(self.dir, f'{func_name}_output')
        irr_results = IRR([rater_1, rater_2], model_rater, out_dir=output_dir)()

        self.assertEqual(irr_results.irr_result.majority_agreement, 1.0)

    def test_question_level(self):
        rater_1 = Rater.from_csv(os.path.join(self.dir, 'rater_1.csv'), self.codebook)
        rater_2 = Rater.from_csv(os.path.join(self.dir, 'rater_1.csv'), self.codebook)
        model_rater = Rater.from_csv(os.path.join(self.dir, 'model_rater_diff.csv'), self.codebook)

        func_name = sys._getframe().f_code.co_name
        output_dir = os.path.join(self.dir, f'{func_name}_output')
        irr_results = IRR([rater_1, rater_2], model_rater, out_dir=output_dir)()

<<<<<<< HEAD
        self.assertAlmostEqual(irr_results.overall.majority_agreement, 0.697, 2)
        self.assertAlmostEqual(irr_results.questions['range'].majority_agreement, 0.0, 2)
        self.assertAlmostEqual(irr_results.questions['genre'].majority_agreement, 0.333, 2)
        self.assertAlmostEqual(irr_results.questions['message-trigger'].majority_agreement, 0.333, 2)
        self.assertAlmostEqual(irr_results.questions['place'].majority_agreement, 0.875, 2)
=======
        self.assertEqual(irr_results.irr_result.majority_agreement, 0.222)
>>>>>>> 81fc6f80

    def test_option_level(self):
        rater_1 = Rater.from_csv(os.path.join(self.dir, 'rater_1.csv'), self.codebook)
        rater_2 = Rater.from_csv(os.path.join(self.dir, 'rater_1.csv'), self.codebook)
        model_rater = Rater.from_csv(os.path.join(self.dir, 'model_rater_diff.csv'), self.codebook)

        func_name = sys._getframe().f_code.co_name
        output_dir = os.path.join(self.dir, f'{func_name}_output')
        irr_calculator = IRR([rater_1, rater_2], model_rater, out_dir=output_dir)

        irr_results = irr_calculator()
        self.assertAlmostEqual(irr_results.questions['place'].majority_agreement, 0.875, 2)

        # calculate majority agreement for each option
        df = irr_calculator.df.copy()
        df_question = df.xs('place', level=irr_calculator.index_cols[1])
        unique_options = list(df_question.index.get_level_values('option_id').unique())
        # print(unique_options)
        option_maj_agreements = {}
        for option in unique_options:
            option_df = df_question.xs(option, level='option_id')
            option_maj_agg = irr_calculator.calc_majority_agreement(option_df)
            option_maj_agreements[option] = option_maj_agg
            # print(f'option_maj_agg for {option}: {option_maj_agg}')

        self.assertAlmostEqual(option_maj_agreements['czech-republic'], 0.667, 2)
        self.assertAlmostEqual(option_maj_agreements['russia'], 0.333, 2)
        self.assertAlmostEqual(option_maj_agreements['slovakia'], 1.0, 2)
        self.assertAlmostEqual(option_maj_agreements['poland'], 1.0, 2)
        self.assertAlmostEqual(option_maj_agreements['germany'], 1.0, 2)
        self.assertAlmostEqual(option_maj_agreements['ukraine'], 1.0, 2)
        self.assertAlmostEqual(option_maj_agreements['other'], 1.0, 2)
        self.assertAlmostEqual(option_maj_agreements['unknown'], 1.0, 2)

# class TestReorganizingRaters(unittest.TestCase):
#     dir = os.path.join(os.path.dirname(__file__), 'reorganizing_raters')
#
#     def test_no_effect(self):
#         rater_1 = Rater.from_csv(os.path.join(self.dir, 'rater_1.csv'))
#         rater_2 = Rater.from_csv(os.path.join(self.dir, 'rater_1.csv'))
#         model_rater = Rater.from_csv(os.path.join(self.dir, 'model_rater.csv'))
#         model_rater.name = "model"
#
#         df = IRR.raters_to_dataframe([rater_1, rater_2, model_rater])
#         new_df = IRR.reorganize_raters(df)
#
#         # print('--------------------')
#         # print(f'original df:\n{df}')
#         # print(f'new_df:\n{new_df}')
#
#         # print('--------------------')
#         # print('new_df.dtypes')
#         # print(new_df.dtypes)
#         # print('df.dtypes')
#         # print(df.dtypes)
#
#         assert_frame_equal(df, new_df)
#
#     def test_remove_rater(self):
#         rater_1 = Rater.from_csv(os.path.join(self.dir, 'rater_1.csv'))
#         rater_1_1 = Rater.from_csv(os.path.join(self.dir, 'rater_1.csv'))
#         rater_2 = Rater.from_csv(os.path.join(self.dir, 'rater_2_unique_topic.csv'))
#         model_rater = Rater.from_csv(os.path.join(self.dir, 'model_rater.csv'))
#         model_rater.name = "model"
#
#         df = IRR.raters_to_dataframe([rater_1, rater_1_1, rater_2, model_rater])
#         reorganized_df = IRR.reorganize_raters(df)
#
#         ref_rater_1 = Rater.from_csv(os.path.join(self.dir, 'rater_1_ref.csv'))
#         ref_rater_1.name = "rater_1.csv"
#         ref_df = IRR.raters_to_dataframe([ref_rater_1, rater_1_1, model_rater])
#
#         # print('--------------------------')
#         # print(f'reorganized_df:\n{reorganized_df}')
#         # print(f'ref_df:\n{ref_df}')
#         #
#         # print('Compare result:')
#         # print(reorganized_df.compare(ref_df))
#         #
#         # print('equals results:')
#         # print(reorganized_df.equals(ref_df))
#         #
#         # print('reorganized_df.dtypes')
#         # print(reorganized_df.dtypes)
#         #
#         # print('ref_df.dtypes')
#         # print(ref_df.dtypes)
#
#         assert_frame_equal(reorganized_df, ref_df)  #, check_dtype=False)  # , check_index_type=False)
#
#     def test_no_model(self):
#         rater_1 = Rater.from_csv(os.path.join(self.dir, 'rater_1.csv'))
#         rater_1_1 = Rater.from_csv(os.path.join(self.dir, 'rater_1.csv'))
#         rater_2 = Rater.from_csv(os.path.join(self.dir, 'rater_2_unique_topic.csv'))
#
#         df = IRR.raters_to_dataframe([rater_1, rater_1_1, rater_2])
#         reorganized_df = IRR.reorganize_raters(df)
#
#         ref_rater_1 = Rater.from_csv(os.path.join(self.dir, 'rater_1_ref.csv'))
#         ref_rater_1.name = "rater_1.csv"
#         ref_df = IRR.raters_to_dataframe([ref_rater_1, rater_1_1])
#
#         # reorganized_df = reorganized_df.replace(np.nan, pd.NA)
#
#         assert_frame_equal(reorganized_df, ref_df)
<|MERGE_RESOLUTION|>--- conflicted
+++ resolved
@@ -62,16 +62,11 @@
     def test_irr_for_options(self):
         rater_1 = Rater.from_csv(os.path.join(self.dir, 'texts-vlach-ratings-1ofN', 'rater_1.csv'), self.codebook)
         rater_2 = Rater.from_csv(os.path.join(self.dir, 'texts-vlach-ratings-1ofN', 'rater_2.csv'), self.codebook)
-<<<<<<< HEAD
-
-        func_name = sys._getframe().f_code.co_name
-        output_dir = os.path.join(self.dir, f'{func_name}_output')
-        irr_calculator = IRR([rater_1, rater_2], out_dir=output_dir,
-                             calculate_irr_for_options=True)
-=======
-        irr_calculator = IRR([rater_1, rater_2], out_dir='test/test_output_IRR') #, calculate_irr_for_options=True)
+
+        func_name = sys._getframe().f_code.co_name
+        output_dir = os.path.join(self.dir, f'{func_name}_output')
+        irr_calculator = IRR([rater_1, rater_2], out_dir=output_dir)
         irr_results = irr_calculator()
->>>>>>> 81fc6f80
 
         option_results = irr_results.questions['place'].options
 
@@ -119,15 +114,11 @@
         output_dir = os.path.join(self.dir, f'{func_name}_output')
         irr_results = IRR([rater_1, rater_2], model_rater, out_dir=output_dir)()
 
-<<<<<<< HEAD
-        self.assertAlmostEqual(irr_results.overall.majority_agreement, 0.697, 2)
+        self.assertAlmostEqual(irr_results.irr_result.majority_agreement, 0.697, 2)
         self.assertAlmostEqual(irr_results.questions['range'].majority_agreement, 0.0, 2)
         self.assertAlmostEqual(irr_results.questions['genre'].majority_agreement, 0.333, 2)
         self.assertAlmostEqual(irr_results.questions['message-trigger'].majority_agreement, 0.333, 2)
         self.assertAlmostEqual(irr_results.questions['place'].majority_agreement, 0.875, 2)
-=======
-        self.assertEqual(irr_results.irr_result.majority_agreement, 0.222)
->>>>>>> 81fc6f80
 
     def test_option_level(self):
         rater_1 = Rater.from_csv(os.path.join(self.dir, 'rater_1.csv'), self.codebook)
